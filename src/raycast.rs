--- conflicted
+++ resolved
@@ -40,7 +40,13 @@
     /// Cast a `Ray` on self, returning a ray that can be casted on the child type.
     fn cast(&self, ray: &Ray) -> Option<Intersection>;
 
-    fn check(&self, ray: &Ray, current: Vec3, coord: [isize; 3], normal: Vec3) -> Option<Intersection>;
+    fn check(
+        &self,
+        ray: &Ray,
+        current: Vec3,
+        coord: [isize; 3],
+        normal: Vec3,
+    ) -> Option<Intersection>;
 
     /// Immutably retrieve the child for the casted ray.
     fn get(&self, intersection: &Intersection) -> Option<&Self::Child>;
@@ -99,7 +105,7 @@
         if level == 0 {
             Some(self)
         } else {
-            self.inner.as_ref().and_then(|i| i.level(level-1))
+            self.inner.as_ref().and_then(|i| i.level(level - 1))
         }
     }
 
@@ -129,115 +135,6 @@
             self.origin[2] as f32,
         );
         // the current location being checked on the ray
-<<<<<<< HEAD
-        let mut current = ray.origin * (1.0 / self.scale)
-            - vec3(
-                self.origin[0] as f32,
-                self.origin[1] as f32,
-                self.origin[2] as f32,
-            );
-        // keep the current location as integer coordinates, to mitigate rounding errors on
-        //  integrated values
-        let mut current_i = [
-            current[0] as isize,
-            current[1] as isize,
-            current[2] as isize,
-        ];
-        for i in 0..3 {
-            if (current[i].floor() - current[i]).abs() < std::f32::EPSILON && ray.direction[i] < 0.0
-            {
-                current_i[i] -= 1;
-            }
-        }
-        let hit = |current: Vec3, coord: [isize; 3]| -> Option<Ray<Self::Child>> {
-            if (0..3).fold(true, |b, i| {
-                b && coord[i] >= 0 && coord[i] < self.dims[i] as isize
-            }) {
-                let i = coord[0] as usize
-                    + coord[1] as usize * self.dims[0]
-                    + coord[2] as usize * self.dims[0] * self.dims[1];
-                if let Some(voxel) = self.data[i].get() {
-                    if voxel.visible() {
-                        let sc = self.scale;
-                        let s = scaling(&vec3(sc, sc, sc));
-                        let t = translation(&vec3(
-                            (self.origin[0] + coord[0]) as f32 * sc,
-                            (self.origin[1] + coord[1]) as f32 * sc,
-                            (self.origin[2] + coord[2]) as f32 * sc,
-                        ));
-                        let r = Ray {
-                            transform: ray.transform * t * s,
-                            origin: ray.origin,
-                            direction: ray.direction,
-                            length: ray.length,
-                            index: Some(i),
-                            intersection: None,
-                            marker: PhantomData,
-                        };
-                        if let Some(mut sub) = voxel.cast(&r) {
-                            sub.index = Some(i);
-                            return Some(sub);
-                        }
-                    }
-                } else {
-                    // todo collide with "nothing"
-                    let current = (current
-                        + vec3(
-                            self.origin[0] as f32,
-                            self.origin[1] as f32,
-                            self.origin[2] as f32,
-                        ))
-                        * self.scale;
-                    let intersection =
-                        ray.transform * vec4(current[0], current[1], current[2], 1.0);
-
-                    return Some(Ray {
-                        transform: ray.transform,
-                        origin: ray.origin,
-                        direction: ray.direction,
-                        length: ray.length,
-                        index: None,
-                        intersection: Some(vec4_to_vec3(&intersection)),
-                        marker: PhantomData,
-                    });
-                }
-            }
-            None
-        };
-
-        // don't forget to skip the starting position
-        if let Some(hit) = hit(current, current_i) {
-            return Some(hit);
-        }
-
-        // try to find the nearest voxel hit
-        for _ in 0..30 {
-            // try to find the nearest intersection with the grid
-            let i = vec3(
-                intersect(current[0], ray.direction[0]),
-                intersect(current[1], ray.direction[1]),
-                intersect(current[2], ray.direction[2]),
-            );
-
-            // advance by the distance to the nearest grid intersection
-            for d in 0..3 {
-                let e = (d + 1) % 3;
-                let f = (d + 2) % 3;
-                if i[d] <= i[e] && i[d] <= i[f] {
-                    current += ray.direction * i[d];
-                    if ray.direction[d] < 0.0 {
-                        current_i[d] -= 1;
-                        current[d] = current_i[d] as f32;
-                        if let Some(hit) = hit(current, current_i) {
-                            return Some(hit);
-                        }
-                    } else {
-                        current_i[d] += 1;
-                        current[d] = current_i[d] as f32;
-                        if let Some(hit) = hit(current, current_i) {
-                            return Some(hit);
-                        }
-=======
         let current = ray.origin * (1.0 / self.scale) - origin;
         cast(self, ray, current, ray.direction, 30).map(|mut intersection| {
             intersection.position = intersection.position + origin;
@@ -246,7 +143,13 @@
         })
     }
 
-    fn check(&self, ray: &Ray, current: Vec3, coord: [isize; 3], normal: Vec3) -> Option<Intersection> {
+    fn check(
+        &self,
+        ray: &Ray,
+        current: Vec3,
+        coord: [isize; 3],
+        normal: Vec3,
+    ) -> Option<Intersection> {
         if (0..3).fold(true, |b, i| {
             b && coord[i] >= 0 && coord[i] < self.dims[i] as isize
         }) {
@@ -275,7 +178,6 @@
                             position: current,
                             normal,
                         });
->>>>>>> ad1d8f8c
                     }
                 }
             } else {
@@ -287,7 +189,6 @@
                 });
             }
         }
-        
         None
     }
 
@@ -338,7 +239,13 @@
         })
     }
 
-    fn check(&self, ray: &Ray, current: Vec3, coord: [isize; 3], normal: Vec3) -> Option<Intersection> {
+    fn check(
+        &self,
+        ray: &Ray,
+        current: Vec3,
+        coord: [isize; 3],
+        normal: Vec3,
+    ) -> Option<Intersection> {
         if (0..3).fold(true, |b, i| {
             b && coord[i] >= 0 && coord[i] < Self::WIDTH as isize
         }) {
